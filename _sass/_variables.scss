--- conflicted
+++ resolved
@@ -33,10 +33,5 @@
 
 // Theme colors
 
-<<<<<<< HEAD
 $code-bg-color-light:     rgba($blue-color, 0.05);
-$code-bg-color-dark:      #2c3237 !default;
-=======
-$code-bg-color-light:     rgba($purple-color, 0.05);
-$code-bg-color-dark:      #2c3237 !default;
->>>>>>> 1e4e147d
+$code-bg-color-dark:      #2c3237 !default;