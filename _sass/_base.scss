/*******************************************************************************
 * Styles for the base elements of the theme.
 ******************************************************************************/

// Typography

a, table.table a {
  color: var(--global-theme-color);
  &:hover {
    color: var(--global-theme-color);
    text-decoration: underline;
  }
  &:hover:after {
    width: 100%;
  }
}

// Math

.equation {
  margin-bottom: 1rem;
  text-align: center;
}

// Caption

.caption {
  font-size: 0.875rem;
  margin-top: 0.75rem;
  margin-bottom: 1.5rem;
  text-align: center;
}


// Profile

.profile {
  margin-left: 1rem;
  width: 100%;

  .address {
    margin-bottom: 5px;
    margin-top: 5px;
    font-family: monospace;
    font-size: 1.2rem;
    p {
      display: inline-block;
      margin: 0;
    }
  }
}

@media (min-width: 576px) {
  .profile {
    width: 30%;
    .address {
      p { display: block; }
    }
  }
}

.post-description {
  margin-bottom: 2rem;
<<<<<<< HEAD
  a {
    color: inherit;
    font-size: 0.875rem;
    &:hover {
      color: $theme-color;
=======
  font-size: 0.875rem;
  a {
    color: inherit;
    &:hover {
      color: var(--global-theme-color);
>>>>>>> b36304ab
      text-decoration: none;
    }
  }
}


// Navbar customization

.navbar {
  box-shadow: none;
  border-bottom: 1px solid $grey-color-light;
  opacity: 0.95;
  background-color: var(--global-bg-color);
}
.navbar.navbar-light {
  // Remove link decoration
  a {
    &:hover {
      text-decoration: none;
    }
  }
  .navbar-brand {
    color: var(--global-text-color);
  }
  .navbar-nav .nav-item .nav-link {
    color: var(--global-text-color);
    &:hover {
      color: var(--global-hover-color);
    }
  }
  .navbar-nav .nav-item.active>.nav-link {
      background-color: inherit;
      font-weight: bolder;
      color: var(--global-theme-color);
      &:hover {
        color: var(--global-hover-color);
      }
  }
  .contact-icon {
    font-size: 2rem;
    a {
      &:hover {
        color: var(--global-hover-color);
      }
    }
  }
}

.navbar-toggler {
  .icon-bar {
    display: block;
    width: 22px;
    height: 2px;
    background-color: $grey-color-dark;
    border-radius: 1px;
    margin-bottom: 4px;
    transition: all 0.2s;
  }
  .top-bar {
    transform: rotate(45deg);
    transform-origin: 10% 10%;
  }
  .middle-bar {
    opacity: 0;
  }
  .bottom-bar {
    transform: rotate(-45deg);
    transform-origin: 10% 90%;
  }
}

.navbar-toggler.collapsed {
  .top-bar {
    transform: rotate(0);
  }
  .middle-bar {
    opacity: 1;
  }
  .bottom-bar {
    transform: rotate(0);
  }
}


// News

.news table td {
  font-size: 1rem;
  color: var(--global-text-color);
}

.news table th {
  color: var(--global-text-color);
}

// Social (bottom)

.social {
  text-align: center;
  .contact-icon {
    font-size: 4rem;
    a {
      color: var(--global-icon-color);
      &:hover {
        color: var(--global-theme-color);
      }
    }
  }
  .contact-note {
    font-size: 0.8rem;
  }
}


// Footer
footer.fixed-bottom {
  color: var(--global-footer-text-color);
  background-color: var(--global-footer-bg-color);
  font-size: 0.75rem;
  .container {
    padding-top: 9px;
    padding-bottom: 8px;
  }
  a {
    color: var(--global-footer-link-color);
    &:hover {
      color: pink;
      text-decoration: none;
    }
  }
}

footer.sticky-bottom {
  border-top: 1px solid $grey-color-light;
  padding-top: 40px;
  padding-bottom: 40px;
  font-size: 0.9rem;
}


// Blog

.header-bar {
  border-bottom: 1px solid $grey-color-light;
  text-align: center;
  padding-top: 2rem;
  padding-bottom: 5rem;
  h1 {
    color: var(--global-theme-color);
    font-size: 5rem;
  }
}

.post-list {
  margin: 0;
  margin-bottom: 40px;
  padding: 0;
  li {
    border-bottom: 1px solid $grey-color-light;
    list-style: none;
    padding-top: 2rem;
    padding-bottom: 2rem;
    .post-meta {
      color: $grey-color;
      font-size: 0.875rem;
      margin-bottom: 0;
    }
    a {
      color: var(--global-text-color);
      text-decoration: none;
      &:hover {
        color: var(--global-theme-color);
      }
    }
  }
}

.pagination .page-item.active .page-link {
  background-color: var(--global-theme-color);
  &:hover {
    background-color: var(--global-theme-color);
  }
}


// Distill

.distill {
  a:hover {
    border-bottom-color: var(--global-theme-color);
    text-decoration: none;
  }
}


// Projects

.projects {
  .grid-item {
    width: 250px;
    margin-bottom: 10px;
    a {
      color: black;
      text-decoration: none;
      &:hover {
        color: var(--global-theme-color);
      }
    }
  }
  .card img {
    width: 100%;
  }
}


// Publications

.publications {
  margin-top: 2rem;
  h1 {
<<<<<<< HEAD
    color: $theme-color;
=======
    color: var(--global-theme-color);
>>>>>>> b36304ab
    font-size: 2rem;
    text-align: center;
    margin-top: 1em;
    margin-bottom: 1em;
  }
  h2 {
    margin-bottom: 1rem;
    span {
      font-size: 1.5rem;
    }
  }
  h2.year {
    color: $grey-color-light;
    border-top: 1px solid $grey-color-light;
    padding-top: 1rem;
    margin-top: 2rem;
    margin-bottom: -2rem;
    text-align: right;
  }
  ol.bibliography {
    list-style: none;
    padding: 0;
    margin-top: 0;

    li {
      margin-bottom: 1rem;
      .abbr {
        height: 2rem;
        margin-bottom: 0.5rem;
        abbr {
          display: inline-block;
          background-color: var(--global-theme-color);
          padding-left: 1rem;
          padding-right: 1rem;
          a {
            color: white;
            &:hover {
              text-decoration: none;
            }
          }
        }
        .award {
<<<<<<< HEAD
          color: $theme-color !important;
          border: 1px solid $theme-color;
=======
          color: var(--global-theme-color) !important;
          border: 1px solid var(--global-theme-color);
>>>>>>> b36304ab
        }
      }
      .title {
        font-weight: bolder;
      }
      .author {
        a {
          border-bottom: 1px dashed var(--global-theme-color);
          &:hover {
              border-bottom-style: solid;
              text-decoration: none;
          }
        }
        > em {
          border-bottom: 1px solid;
          font-style: normal;
        }
      }
      .links {
        a.btn {
<<<<<<< HEAD
          color: $text-color;
          border: 1px solid $text-color;
=======
          color: var(--global-text-color);
          border: 1px solid var(--global-text-color);
>>>>>>> b36304ab
          padding-left: 1rem;
          padding-right: 1rem;
          padding-top: 0.25rem;
          padding-bottom: 0.25rem;
          &:hover {
<<<<<<< HEAD
            color: $theme-color;
            border-color: $theme-color;
=======
            color: var(--global-theme-color);
            border-color: var(--global-theme-color);
>>>>>>> b36304ab
          }
        }
      }
      .hidden {
        font-size: 0.875rem;
        max-height: 0px;
        overflow: hidden;
        text-align: justify;
        -webkit-transition: 0.15s ease;
        -moz-transition: 0.15s ease;
        -ms-transition: 0.15s ease;
        -o-transition: 0.15s ease;
        transition: all 0.15s ease;

        p {
          line-height: 1.4em;
          margin: 10px;
        }
        pre {
          font-size: 1em;
          line-height: 1.4em;
          padding: 10px;
        }
      }
      .hidden.open {
        max-height: 100em;
        -webkit-transition: 0.15s ease;
        -moz-transition: 0.15s ease;
        -ms-transition: 0.15s ease;
        -o-transition: 0.15s ease;
        transition: all 0.15s ease;
      }
      div.abstract.hidden {
        border: dashed 1px white;
      }
      div.abstract.hidden.open {
        border-color: $grey-color;
      }
    }
  }
}

// Rouge Color Customization
code {
  color: var(--global-theme-color);
}
// Transitioning Themes
html.transition,
html.transition *,
html.transition *:before,
html.transition *:after {
  transition: all 750ms !important;
  transition-delay: 0 !important;
}<|MERGE_RESOLUTION|>--- conflicted
+++ resolved
@@ -61,19 +61,11 @@
 
 .post-description {
   margin-bottom: 2rem;
-<<<<<<< HEAD
-  a {
-    color: inherit;
-    font-size: 0.875rem;
-    &:hover {
-      color: $theme-color;
-=======
   font-size: 0.875rem;
   a {
     color: inherit;
     &:hover {
       color: var(--global-theme-color);
->>>>>>> b36304ab
       text-decoration: none;
     }
   }
@@ -294,11 +286,7 @@
 .publications {
   margin-top: 2rem;
   h1 {
-<<<<<<< HEAD
-    color: $theme-color;
-=======
     color: var(--global-theme-color);
->>>>>>> b36304ab
     font-size: 2rem;
     text-align: center;
     margin-top: 1em;
@@ -341,13 +329,8 @@
           }
         }
         .award {
-<<<<<<< HEAD
-          color: $theme-color !important;
-          border: 1px solid $theme-color;
-=======
           color: var(--global-theme-color) !important;
           border: 1px solid var(--global-theme-color);
->>>>>>> b36304ab
         }
       }
       .title {
@@ -368,25 +351,15 @@
       }
       .links {
         a.btn {
-<<<<<<< HEAD
-          color: $text-color;
-          border: 1px solid $text-color;
-=======
           color: var(--global-text-color);
           border: 1px solid var(--global-text-color);
->>>>>>> b36304ab
           padding-left: 1rem;
           padding-right: 1rem;
           padding-top: 0.25rem;
           padding-bottom: 0.25rem;
           &:hover {
-<<<<<<< HEAD
-            color: $theme-color;
-            border-color: $theme-color;
-=======
             color: var(--global-theme-color);
             border-color: var(--global-theme-color);
->>>>>>> b36304ab
           }
         }
       }
