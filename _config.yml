--- conflicted
+++ resolved
@@ -12,15 +12,9 @@
 footer_text: >
   Powered by <a href="http://jekyllrb.com/" target="_blank">Jekyll</a> with <a href="https://github.com/alshedivat/al-folio">al-folio</a> theme.
 
-<<<<<<< HEAD
-icon: 🔥 # the emoji used as the favicon
-url: https://alshedivat.github.io # the base hostname & protocol for your site
-baseurl: /al-folio # the subpath of your site, e.g. /blog/
-=======
 icon: 👨‍💻 # the emoji used as the favicon
 url:  # the base hostname & protocol for your site
 baseurl: /michael # the subpath of your site, e.g. /blog/
->>>>>>> 85e4c6ed
 last_updated: false # set to true if you want to display last updated in the footer
 impressum_path:  # set to path to include impressum link in the footer, use the same path as permalink in a page, helps to conform with EU GDPR
 
@@ -70,8 +64,6 @@
 dblp_url: # your DBLP profile url
 stackoverflow_id: #your stackoverflow id
 
-rss_icon: true
-
 contact_note: >
   The easiest way to reach me is via e-mail, LinkedIn or Twitter.
 
@@ -142,15 +134,13 @@
 
 # Plug-ins
 plugins:
+  - jekyll-email-protect
+  - jekyll-github-metadata
+  - jekyll-feed
+  - jekyll-paginate-v2
   - jekyll/scholar
-  - jekyll-diagrams
-  - jekyll-email-protect
-  - jekyll-feed
-  - jekyll-github-metadata
-  - jekyll-paginate-v2
+  - jekyll-twitter-plugin
   - jekyll-sitemap
-  - jekyll-target-blank
-  - jekyll-twitter-plugin
   - jemoji
 
 # Extras
@@ -184,14 +174,6 @@
   details_link: Details
 
   query: "@*"
-
-# -----------------------------------------------------------------------------
-# Jekyll Diagrams
-# -----------------------------------------------------------------------------
-
-jekyll-diagrams:
-    # configuration, see https://github.com/zhustec/jekyll-diagrams.
-    # feel free to comment out this section if not using jekyll diagrams.
 
 # -----------------------------------------------------------------------------
 # Optional Features
