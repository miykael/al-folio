# -----------------------------------------------------------------------------
# Site settings
# -----------------------------------------------------------------------------

title: blank # the website title (if blank, full name will be used instead)
first_name: Michael
middle_name: P.
last_name: Notter
email: michaelnotter@hotmail.com
description: > # the ">" symbol means to ignore newlines until "footer_text:"
  Personal homepage of Michael P. Notter.
footer_text: >
  Powered by <a href="http://jekyllrb.com/" target="_blank">Jekyll</a> with <a href="https://github.com/alshedivat/al-folio">al-folio</a> theme.

<<<<<<< HEAD
icon: 👨‍💻 # the emoji used as the favicon
url: https://miykael.github.io # the base hostname & protocol for your site
baseurl: # the subpath of your site, e.g. /blog/
=======
lang: en # the language of your site (for example: en, fr, cn, ru, etc.)
icon: 🔥 # the emoji used as the favicon
url: https://alshedivat.github.io # the base hostname & protocol for your site
baseurl: /al-folio # the subpath of your site, e.g. /blog/
>>>>>>> 1e4e147d
last_updated: false # set to true if you want to display last updated in the footer
impressum_path: # set to path to include impressum link in the footer, use the same path as permalink in a page, helps to conform with EU GDPR

# -----------------------------------------------------------------------------
# RSS Feed
# -----------------------------------------------------------------------------
# will use title and url fields
# Take a look to https://github.com/jekyll/jekyll-feed for more customization

# -----------------------------------------------------------------------------
# Layout
# -----------------------------------------------------------------------------

navbar_fixed: true
footer_fixed: true

# Dimensions
max_width: 800px

# TODO: add layout settings (single page vs. multi-page)

# -----------------------------------------------------------------------------
# Open Graph
# -----------------------------------------------------------------------------
# Display links to the page with a preview object on social media.
serve_og_meta: false # Include Open Graph meta tags in the HTML head
og_image: # The site-wide (default for all links) Open Graph preview image

# -----------------------------------------------------------------------------
# Social integration
# -----------------------------------------------------------------------------

github_username: miykael # your GitHub user name
gitlab_username: # your GitLab user name
twitter_username: miyka_el # your Twitter handle
linkedin_username: michael-notter-5542b464 # your LinkedIn user name
scholar_userid: cXB2flkAAAAJ # your Google Scholar ID
orcid_id: #0000-0002-5866-047X # your ORCID ID
medium_username: #michael.notter # your Medium username
quora_username: # your Quora username
publons_id: # your ID on Publons
research_gate_profile: # your profile on ResearchGate
blogger_url: # your blogger URL
work_url: # work page URL
keybase_username: # your keybase user name
wikidata_id: # your wikidata id
dblp_url: # your DBLP profile url
stackoverflow_id: #your stackoverflow id

contact_note: >
  The easiest way to reach me is via e-mail, LinkedIn or Twitter. The fastest way is with chocolate 🍫.

google_analytics: UA-126030922-1 # out your google-analytics code
panelbear_analytics: #XXXXXXXXX # panelbear analytics site ID

# -----------------------------------------------------------------------------
# Blog
# -----------------------------------------------------------------------------

blog_name: Michael's blog  # your blog must have a name for it to show up in the nav bar
blog_description: Things I'm passionate about!
permalink: /blog/:year/:title/

# Pagination
pagination:
  enabled: true

# Comments
disqus_shortname: miykaelnotter # put your disqus shortname
# https://help.disqus.com/en/articles/1717111-what-s-a-shortname

# -----------------------------------------------------------------------------
# Collections
# -----------------------------------------------------------------------------

collections:
  news:
    defaults:
      layout: post
    output: true
    permalink: /news/:path/
  projects:
    output: true
    permalink: /projects/:path/
  background:
    output: true
    permalink: /background/:path/

news_limit: 5

# -----------------------------------------------------------------------------
# Jekyll settings
# -----------------------------------------------------------------------------

# Markdown and syntax highlight
markdown: kramdown
highlighter: rouge
highlight_theme: monokai  # https://github.com/jwarby/jekyll-pygments-themes
kramdown:
  input: GFM
  syntax_highlighter_opts:
    css_class: 'highlight'
    span:
      line_numbers: false
    block:
      line_numbers: false
      start_line: 1

# Includes & excludes
include: ['_pages']
exclude:
  - bin
  - Gemfile
  - Gemfile.lock
  - vendor
keep_files:
  - CNAME
  - .nojekyll
  - .git

# Plug-ins
plugins:
<<<<<<< HEAD
=======
  - jekyll-archives
  - jekyll-diagrams
>>>>>>> 1e4e147d
  - jekyll-email-protect
  - jekyll-github-metadata
  - jekyll-feed
  - jekyll-paginate-v2
<<<<<<< HEAD
  - jekyll/scholar
=======
  - jekyll-responsive-image
  - jekyll/scholar
  - jekyll-sitemap
  - jekyll-target-blank
>>>>>>> 1e4e147d
  - jekyll-twitter-plugin
  - jekyll-sitemap
  - jemoji

# Sitemap settings
defaults:
  - scope:
      path:            "assets/**/*.*"
    values:
      sitemap:         false

# Extras
github: [metadata]

# -----------------------------------------------------------------------------
# Jekyll Archives
# -----------------------------------------------------------------------------

jekyll-archives:
  enabled: [year, tags, categories] # enables year, tag and category archives (remove if you need to disable one of them). 
  layouts:
    year: archive-year
    tag: archive-tag
    category: archive-category
  permalinks:
    year: '/blog/:year/'
    tag: '/blog/tag/:name/'
    category: '/blog/category/:name/'

# -----------------------------------------------------------------------------
# Jekyll Scholar
# -----------------------------------------------------------------------------

scholar:

  last_name: Notter
  first_name: [Michael, Michael P., Michael P, Michael Philipp]

  style: apa
  locale: en

  source: /_bibliography/
  bibliography: papers.bib
  bibliography_template: bib
  # Note: if you have latex math in your bibtex, the latex filter
  # preprocessing may conflict with MathJAX if the latter is enabled.
  # See https://github.com/alshedivat/al-folio/issues/357.
  bibtex_filters: [latex, smallcaps, superscript]

  replace_strings: true
  join_strings: true

  details_dir: bibliography
  details_layout: bibtex.html
  details_link: Details

  query: "@*"


# -----------------------------------------------------------------------------
# Jekyll Responsive Images
# -----------------------------------------------------------------------------

responsive_image:
  template: _includes/responsive_img.html
  # Quality to use when resizing images.
  default_quality: 80
  sizes:
    - width: 480
    - width: 800
    - width: 1400
      quality: 90
  # Strip EXIF and other JPEG profiles. Helps to minimize JPEG size.
  strip: true


# -----------------------------------------------------------------------------
<<<<<<< HEAD
=======
# Jekyll Diagrams
# -----------------------------------------------------------------------------

jekyll-diagrams:
    # configuration, see https://github.com/zhustec/jekyll-diagrams.
    # feel free to comment out this section if not using jekyll diagrams.


# -----------------------------------------------------------------------------
>>>>>>> 1e4e147d
# Optional Features
# -----------------------------------------------------------------------------

enable_google_analytics:    true  # enables google analytics
enable_panelbear_analytics: false  # enables panelbear analytics
enable_mansory:             true   # enables automatic project cards arangement
enable_math:                true   # enables math typesetting (uses MathJax)
enable_tooltips:            false  # enables automatic tooltip links generated
                                   # for each section titles on pages and posts
enable_darkmode:            true   # enables switching between light/dark modes
enable_navbar_social:       false  # enables displaying social links in the
                                   # navbar on the about page
enable_project_categories:  true   # enables categorization of projects into
                                   # multiple categories
enable_medium_zoom:         true   # enables image zoom feature (as on medium.com)


# -----------------------------------------------------------------------------
# Library versions
# -----------------------------------------------------------------------------

academicons:
  version: "1.9.0"
  integrity: "sha512-W4yqoT1+8NLkinBLBZko+dFB2ZbHsYLDdr50VElllRcNt2Q4/GSs6u71UHKxB7S6JEMCp5Ve4xjh3eGQl/HRvg=="
bootstrap:
  version: "4.5.2"
  integrity:
    css: "sha512-MoRNloxbStBcD8z3M/2BmnT+rg4IsMxPkXaGh2zD6LGNNFE80W3onsAhRcMAMrSoyWL9xD7Ert0men7vR8LUZg=="
    js: "sha512-M5KW3ztuIICmVIhjSqXe01oV2bpe248gOxqmlcYrEzAvws7Pw3z6BK0iGbrwvdrUQUhi3eXgtxp5I8PDo9YfjQ=="
fontawesome:
  version: "5.14.0"
  integrity: "sha512-1PKOgIY59xJ8Co8+NE6FZ+LOAZKjy+KY8iq0G4B3CyeY6wYHN3yt9PW0XpSriVlkMXe40PTKnXrLnZ9+fkDaog=="
jquery:
  version: "3.5.1"
  integrity: "sha512-bLT0Qm9VnAYZDflyKcBaQ2gg0hSYNQrJ8RilYldYQ1FxQYoCLtUjuuRuZo+fjqhx/qtq/1itJ0C2ejDxltZVFg=="
mathjax:
  version: "3.2.0"
mansory:
  version: "4.2.2"
  integrity: "sha256-Nn1q/fx0H7SNLZMQ5Hw5JLaTRZp0yILA/FRexe19VdI="
mdb:
  version: "4.19.1"
  integrity:
    css: "sha512-RO38pBRxYH3SoOprtPTD86JFOclM51/XTIdEPh5j8sj4tp8jmQIx26twG52UaLi//hQldfrh7e51WzP9wuP32Q=="
    js: "sha512-Mug9KHKmroQFMLm93zGrjhibM2z2Obg9l6qFG2qKjXEXkMp/VDkI4uju9m4QKPjWSwQ6O2qzZEnJDEeCw0Blcw=="
popper:
  version: "2.4.4"
  integrity: "sha512-eUQ9hGdLjBjY3F41CScH3UX+4JDSI9zXeroz7hJ+RteoCaY+GP/LDoM8AO+Pt+DRFw3nXqsjh9Zsts8hnYv8/A=="
medium_zoom:
  version: "1.0.6"
  integrity: "sha256-EdPgYcPk/IIrw7FYeuJQexva49pVRZNmt3LculEr7zM="<|MERGE_RESOLUTION|>--- conflicted
+++ resolved
@@ -12,16 +12,10 @@
 footer_text: >
   Powered by <a href="http://jekyllrb.com/" target="_blank">Jekyll</a> with <a href="https://github.com/alshedivat/al-folio">al-folio</a> theme.
 
-<<<<<<< HEAD
+lang: en # the language of your site (for example: en, fr, cn, ru, etc.)
 icon: 👨‍💻 # the emoji used as the favicon
 url: https://miykael.github.io # the base hostname & protocol for your site
 baseurl: # the subpath of your site, e.g. /blog/
-=======
-lang: en # the language of your site (for example: en, fr, cn, ru, etc.)
-icon: 🔥 # the emoji used as the favicon
-url: https://alshedivat.github.io # the base hostname & protocol for your site
-baseurl: /al-folio # the subpath of your site, e.g. /blog/
->>>>>>> 1e4e147d
 last_updated: false # set to true if you want to display last updated in the footer
 impressum_path: # set to path to include impressum link in the footer, use the same path as permalink in a page, helps to conform with EU GDPR
 
@@ -144,23 +138,16 @@
 
 # Plug-ins
 plugins:
-<<<<<<< HEAD
-=======
   - jekyll-archives
   - jekyll-diagrams
->>>>>>> 1e4e147d
   - jekyll-email-protect
   - jekyll-github-metadata
   - jekyll-feed
   - jekyll-paginate-v2
-<<<<<<< HEAD
-  - jekyll/scholar
-=======
   - jekyll-responsive-image
   - jekyll/scholar
   - jekyll-sitemap
   - jekyll-target-blank
->>>>>>> 1e4e147d
   - jekyll-twitter-plugin
   - jekyll-sitemap
   - jemoji
@@ -238,8 +225,6 @@
 
 
 # -----------------------------------------------------------------------------
-<<<<<<< HEAD
-=======
 # Jekyll Diagrams
 # -----------------------------------------------------------------------------
 
@@ -249,7 +234,6 @@
 
 
 # -----------------------------------------------------------------------------
->>>>>>> 1e4e147d
 # Optional Features
 # -----------------------------------------------------------------------------
 
